--- conflicted
+++ resolved
@@ -35,10 +35,7 @@
 import android.arch.persistence.room.integration.testapp.dao.UserDao;
 import android.arch.persistence.room.integration.testapp.dao.UserPetDao;
 import android.arch.persistence.room.integration.testapp.vo.BlobEntity;
-<<<<<<< HEAD
-=======
 import android.arch.persistence.room.integration.testapp.vo.Day;
->>>>>>> df570770
 import android.arch.persistence.room.integration.testapp.vo.NameAndLastName;
 import android.arch.persistence.room.integration.testapp.vo.Pet;
 import android.arch.persistence.room.integration.testapp.vo.Product;
@@ -540,8 +537,6 @@
         assertThat(result.getName(), is(user.getName()));
         assertThat(result.getLastName(), is(user.getLastName()));
     }
-<<<<<<< HEAD
-=======
 
     @Test
     public void enumSet_simpleLoad() {
@@ -573,5 +568,4 @@
     private Set<Day> toSet(Day... days) {
         return new HashSet<>(Arrays.asList(days));
     }
->>>>>>> df570770
 }