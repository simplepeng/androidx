--- conflicted
+++ resolved
@@ -124,9 +124,6 @@
             " @Update but does not have any parameters to update."
 
     val TRANSACTION_METHOD_MODIFIERS = "Method annotated with @Transaction must not be " +
-<<<<<<< HEAD
-            "private, final, or abstract."
-=======
             "private, final, or abstract. It can be abstract only if the method is also" +
             " annotated with @Query."
 
@@ -134,7 +131,6 @@
             " It is usually desired to annotate this method with @Transaction to avoid" +
             " possibility of inconsistent results between the Pojo and its relations. See " +
             TRANSACTION_REFERENCE_DOCS + " for details."
->>>>>>> b6838fd2
 
     val CANNOT_FIND_ENTITY_FOR_SHORTCUT_QUERY_PARAMETER = "Type of the parameter must be a class " +
             "annotated with @Entity or a collection/array of it."
@@ -145,18 +141,12 @@
     val LIVE_DATA_QUERY_WITHOUT_SELECT = "LiveData return type can only be used with SELECT" +
             " queries."
 
-<<<<<<< HEAD
-    val LIVE_DATA_QUERY_NOTHING_TO_OBSERVE = "LiveData return type can only be used with SELECT" +
-            " queries that directly or indirectly (via @Relation, for example) access at least" +
-            " one table.";
-=======
     val OBSERVABLE_QUERY_NOTHING_TO_OBSERVE = "Observable query return type (LiveData, Flowable" +
             " etc) can only be used with SELECT queries that directly or indirectly (via" +
             " @Relation, for example) access at least one table."
 
     val RECURSIVE_REFERENCE_DETECTED = "Recursive referencing through @Embedded and/or @Relation " +
             "detected: %s"
->>>>>>> b6838fd2
 
     private val TOO_MANY_MATCHING_GETTERS = "Ambiguous getter for %s. All of the following " +
             "match: %s. You can @Ignore the ones that you don't want to match."
@@ -478,13 +468,6 @@
             unwanted constructors with @Ignore.
             """.trim()
 
-<<<<<<< HEAD
-    val PAGING_SPECIFY_DATA_SOURCE_TYPE = "For now, Room only supports TiledDataSource class."
-
-    val PRIMARY_KEY_NULL = "You must annotate primary keys with @NonNull. SQLite considers this a " +
-            "bug and Room does not allow it. See SQLite docs for details: " +
-            "https://www.sqlite.org/lang_createtable.html"
-=======
     val TOO_MANY_POJO_CONSTRUCTORS_CHOOSING_NO_ARG = """
             There are multiple good constructors and Room will pick the no-arg constructor.
             You can use the @Ignore annotation to eliminate unwanted constructors.
@@ -503,5 +486,4 @@
             " names"
 
     val INVALID_TABLE_NAME = "Invalid table name. Room does not allow using ` or \" in table names"
->>>>>>> b6838fd2
 }