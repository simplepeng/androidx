/*
 * Copyright 2018 The Android Open Source Project
 *
 * Licensed under the Apache License, Version 2.0 (the "License");
 * you may not use this file except in compliance with the License.
 * You may obtain a copy of the License at
 *
 *      http://www.apache.org/licenses/LICENSE-2.0
 *
 * Unless required by applicable law or agreed to in writing, software
 * distributed under the License is distributed on an "AS IS" BASIS,
 * WITHOUT WARRANTIES OR CONDITIONS OF ANY KIND, either express or implied.
 * See the License for the specific language governing permissions and
 * limitations under the License.
 */

package androidx.fragment.app;

import android.annotation.SuppressLint;
import android.app.Activity;
import android.content.Context;
import android.content.Intent;
import android.content.IntentSender;
import android.os.Bundle;
import android.os.Handler;
import android.view.LayoutInflater;
import android.view.View;

import androidx.annotation.NonNull;
import androidx.annotation.Nullable;
import androidx.core.app.ActivityCompat;
import androidx.core.util.Preconditions;

import java.io.FileDescriptor;
import java.io.PrintWriter;

/**
 * Integration points with the Fragment host.
 * <p>
 * Fragments may be hosted by any object; such as an {@link Activity}. In order to
 * host fragments, implement {@link FragmentHostCallback}, overriding the methods
 * applicable to the host.
 */
public abstract class FragmentHostCallback<E> extends FragmentContainer {
    @Nullable private final Activity mActivity;
    @NonNull private final Context mContext;
    @NonNull private final Handler mHandler;
    private final int mWindowAnimations;
    final FragmentManager mFragmentManager = new FragmentManagerImpl();

    public FragmentHostCallback(@NonNull Context context, @NonNull Handler handler,
            int windowAnimations) {
        this(context instanceof Activity ? (Activity) context : null, context, handler,
                windowAnimations);
    }

    FragmentHostCallback(@NonNull FragmentActivity activity) {
<<<<<<< HEAD
        this(activity, activity /*context*/, new Handler(Looper.getMainLooper()),
                0 /*windowAnimations*/);
=======
        this(activity, activity /*context*/, new Handler(), 0 /*windowAnimations*/);
>>>>>>> 76bf8c2f
    }

    FragmentHostCallback(@Nullable Activity activity, @NonNull Context context,
            @NonNull Handler handler, int windowAnimations) {
        mActivity = activity;
        mContext = Preconditions.checkNotNull(context, "context == null");
        mHandler = Preconditions.checkNotNull(handler, "handler == null");
        mWindowAnimations = windowAnimations;
    }

    /**
     * Print internal state into the given stream.
     *
     * @param prefix Desired prefix to prepend at each line of output.
     * @param fd The raw file descriptor that the dump is being sent to.
     * @param writer The PrintWriter to which you should dump your state. This will be closed
     *                  for you after you return.
     * @param args additional arguments to the dump request.
     */
    public void onDump(@NonNull String prefix, @Nullable FileDescriptor fd,
            @NonNull PrintWriter writer, @Nullable String[] args) {
    }

    /**
     * Return {@code true} if the fragment's state needs to be saved.
     */
    public boolean onShouldSaveFragmentState(@NonNull Fragment fragment) {
        return true;
    }

    /**
     * Return a {@link LayoutInflater}.
     * See {@link Activity#getLayoutInflater()}.
     */
    @NonNull
    public LayoutInflater onGetLayoutInflater() {
        return LayoutInflater.from(mContext);
    }

    /**
     * Return the object that's currently hosting the fragment. If a {@link Fragment}
     * is hosted by a {@link FragmentActivity}, the object returned here should be
     * the same object returned from {@link Fragment#getActivity()}.
     */
    @Nullable
    public abstract E onGetHost();

    /**
     * Invalidates the activity's options menu.
     * See {@link FragmentActivity#supportInvalidateOptionsMenu()}
     */
    public void onSupportInvalidateOptionsMenu() {
    }

    /**
     * Starts a new {@link Activity} from the given fragment.
     * See {@link FragmentActivity#startActivityForResult(Intent, int)}.
     */
    public void onStartActivityFromFragment(@NonNull Fragment fragment,
            @SuppressLint("UnknownNullness") Intent intent, int requestCode) {
        onStartActivityFromFragment(fragment, intent, requestCode, null);
    }

    /**
     * Starts a new {@link Activity} from the given fragment.
     * See {@link FragmentActivity#startActivityForResult(Intent, int, Bundle)}.
     */
    public void onStartActivityFromFragment(
            @NonNull Fragment fragment, @SuppressLint("UnknownNullness") Intent intent,
            int requestCode, @Nullable Bundle options) {
        if (requestCode != -1) {
            throw new IllegalStateException(
                    "Starting activity with a requestCode requires a FragmentActivity host");
        }
        mContext.startActivity(intent);
    }

    /**
     * Starts a new {@link IntentSender} from the given fragment.
     * See {@link Activity#startIntentSender(IntentSender, Intent, int, int, int, Bundle)}.
     */
    public void onStartIntentSenderFromFragment(@NonNull Fragment fragment,
            @SuppressLint("UnknownNullness") IntentSender intent, int requestCode,
            @Nullable Intent fillInIntent, int flagsMask, int flagsValues, int extraFlags,
            @Nullable Bundle options) throws IntentSender.SendIntentException {
        if (requestCode != -1) {
            throw new IllegalStateException(
                    "Starting intent sender with a requestCode requires a FragmentActivity host");
        }
        ActivityCompat.startIntentSenderForResult(mActivity, intent, requestCode, fillInIntent,
                flagsMask, flagsValues, extraFlags, options);
    }

    /**
     * Requests permissions from the given fragment.
     * See {@link FragmentActivity#requestPermissions(String[], int)}
     */
    public void onRequestPermissionsFromFragment(@NonNull Fragment fragment,
            @NonNull String[] permissions, int requestCode) {
    }

    /**
     * Checks whether to show permission rationale UI from a fragment.
     * See {@link FragmentActivity#shouldShowRequestPermissionRationale(String)}
     */
    public boolean onShouldShowRequestPermissionRationale(@NonNull String permission) {
        return false;
    }

    /**
     * Return {@code true} if there are window animations.
     */
    public boolean onHasWindowAnimations() {
        return true;
    }

    /**
     * Return the window animations.
     */
    public int onGetWindowAnimations() {
        return mWindowAnimations;
    }

    @Nullable
    @Override
    public View onFindViewById(int id) {
        return null;
    }

    @Override
    public boolean onHasView() {
        return true;
    }

    @Nullable
    Activity getActivity() {
        return mActivity;
    }

    @NonNull
    Context getContext() {
        return mContext;
    }

    @NonNull
    Handler getHandler() {
        return mHandler;
    }

    void onAttachFragment(@NonNull Fragment fragment) {
    }
}<|MERGE_RESOLUTION|>--- conflicted
+++ resolved
@@ -55,12 +55,7 @@
     }
 
     FragmentHostCallback(@NonNull FragmentActivity activity) {
-<<<<<<< HEAD
-        this(activity, activity /*context*/, new Handler(Looper.getMainLooper()),
-                0 /*windowAnimations*/);
-=======
         this(activity, activity /*context*/, new Handler(), 0 /*windowAnimations*/);
->>>>>>> 76bf8c2f
     }
 
     FragmentHostCallback(@Nullable Activity activity, @NonNull Context context,
