--- conflicted
+++ resolved
@@ -107,11 +107,7 @@
         assertFalse(a.getAllowGeneratedReplies());
     }
 
-<<<<<<< HEAD
-=======
     @SdkSuppress(minSdkVersion = 17)
-    @SmallTest
->>>>>>> 53f915bc
     @Test
     public void testNotificationWearableExtenderAction_setAllowGeneratedRepliesTrue()
             throws Throwable {
@@ -124,11 +120,7 @@
                 .getAllowGeneratedReplies());
     }
 
-<<<<<<< HEAD
-=======
     @SdkSuppress(minSdkVersion = 17)
-    @SmallTest
->>>>>>> 53f915bc
     @Test
     public void testNotificationWearableExtenderAction_setAllowGeneratedRepliesFalse()
             throws Throwable {
@@ -141,7 +133,20 @@
                 .getAllowGeneratedReplies());
     }
 
-<<<<<<< HEAD
+
+    @SdkSuppress(maxSdkVersion = 16)
+    @SmallTest
+    @Test
+    public void testNotificationWearableExtenderAction_noActions()
+            throws Throwable {
+        NotificationCompat.Action a = newActionBuilder()
+                .setAllowGeneratedReplies(true).build();
+        NotificationCompat.WearableExtender extender = new NotificationCompat.WearableExtender()
+                .addAction(a);
+        Notification notification = newNotificationBuilder().extend(extender).build();
+        assertTrue(new NotificationCompat.WearableExtender(notification).getActions().size() == 0);
+    }
+
     @Test
     public void testNotificationActionBuilder_setDataOnlyRemoteInput() throws Throwable {
         NotificationCompat.Action a = newActionBuilder()
@@ -180,23 +185,6 @@
     }
 
     private static NotificationCompat.Action.Builder newActionBuilder() {
-=======
-
-    @SdkSuppress(maxSdkVersion = 16)
-    @SmallTest
-    @Test
-    public void testNotificationWearableExtenderAction_noActions()
-            throws Throwable {
-        NotificationCompat.Action a = newActionBuilder()
-                .setAllowGeneratedReplies(true).build();
-        NotificationCompat.WearableExtender extender = new NotificationCompat.WearableExtender()
-                .addAction(a);
-        Notification notification = newNotificationBuilder().extend(extender).build();
-        assertTrue(new NotificationCompat.WearableExtender(notification).getActions().size() == 0);
-    }
-
-    private NotificationCompat.Action.Builder newActionBuilder() {
->>>>>>> 53f915bc
         return new NotificationCompat.Action.Builder(0, "title", null);
     }
 
