<?xml version="1.0" encoding="utf-8"?>
<!--
  ~ Copyright (C) 2015 The Android Open Source Project
  ~
  ~ Licensed under the Apache License, Version 2.0 (the "License");
  ~ you may not use this file except in compliance with the License.
  ~ You may obtain a copy of the License at
  ~
  ~      http://www.apache.org/licenses/LICENSE-2.0
  ~
  ~ Unless required by applicable law or agreed to in writing, software
  ~ distributed under the License is distributed on an "AS IS" BASIS,
  ~ WITHOUT WARRANTIES OR CONDITIONS OF ANY KIND, either express or implied.
  ~ See the License for the specific language governing permissions and
  ~ limitations under the License.
-->
<FrameLayout
    xmlns:android="http://schemas.android.com/apk/res/android"
    xmlns:app="http://schemas.android.com/apk/res-auto"
    xmlns:tools="http://schemas.android.com/tools"
    android:id="@+id/container"
    android:layout_width="match_parent"
    android:layout_height="match_parent"
    android:fitsSystemWindows="true">

    <android.support.design.widget.CoordinatorLayout
        android:id="@+id/coordinator"
        android:layout_width="match_parent"
        android:layout_height="match_parent"
        android:fitsSystemWindows="true">

        <View
            android:id="@+id/touch_outside"
            android:layout_width="match_parent"
            android:layout_height="match_parent"
            android:importantForAccessibility="no"
            android:soundEffectsEnabled="false"
            tools:ignore="UnusedAttribute"/>

        <FrameLayout
            android:id="@+id/design_bottom_sheet"
            style="?attr/bottomSheetStyle"
            android:layout_width="match_parent"
            android:layout_height="wrap_content"
            android:layout_gravity="center_horizontal|top"
<<<<<<< HEAD
            app:layout_behavior="@string/bottom_sheet_behavior"
            style="?attr/bottomSheetStyle"/>
=======
            android:clickable="true"
            app:layout_behavior="@string/bottom_sheet_behavior"/>

    </android.support.design.widget.CoordinatorLayout>
>>>>>>> 08aea1c6

</FrameLayout><|MERGE_RESOLUTION|>--- conflicted
+++ resolved
@@ -43,14 +43,8 @@
             android:layout_width="match_parent"
             android:layout_height="wrap_content"
             android:layout_gravity="center_horizontal|top"
-<<<<<<< HEAD
-            app:layout_behavior="@string/bottom_sheet_behavior"
-            style="?attr/bottomSheetStyle"/>
-=======
-            android:clickable="true"
             app:layout_behavior="@string/bottom_sheet_behavior"/>
 
     </android.support.design.widget.CoordinatorLayout>
->>>>>>> 08aea1c6
 
 </FrameLayout>