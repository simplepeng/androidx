--- conflicted
+++ resolved
@@ -92,10 +92,10 @@
     private int mRippleColor;
     private int mSize;
     private int mImagePadding;
-    private Rect mTouchArea;
 
     private boolean mCompatPadding;
     private final Rect mShadowPadding = new Rect();
+    private final Rect mTouchArea = new Rect();
 
     private final FloatingActionButtonImpl mImpl = createImpl(this, new ShadowDelegateImpl());
 
@@ -112,12 +112,6 @@
 
         ThemeUtils.checkAppCompatTheme(context);
 
-<<<<<<< HEAD
-        mShadowPadding = new Rect();
-        mTouchArea = new Rect();
-
-=======
->>>>>>> b928ccef
         TypedArray a = context.obtainStyledAttributes(attrs,
                 R.styleable.FloatingActionButton, defStyleAttr,
                 R.style.Widget_Design_FloatingActionButton);
